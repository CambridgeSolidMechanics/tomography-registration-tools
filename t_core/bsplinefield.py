from typing import Callable, Union, Iterable, Tuple, Optional, Dict
from pathlib import Path
import numpy as np
import torch
from functools import lru_cache

from .fields import DisplacementField

def load_bspline_params(path: Union[str, Path], units_multiplier: float=1.0) -> Dict:
    out = {}
    with open(path, 'r') as f:
        lines = f.readlines()
    lines = [line.rstrip('\n') for line in lines]
    _float = lambda x: units_multiplier*float(x)
    mappers = {
        "GridSize": int, "GridSpacing": _float, "GridOrigin": _float, 
        "Origin": _float, "Spacing": _float, "Size": int, "Index": int,
        "NumberOfParameters": int, "TransformParameters": _float
    }
    for line in lines:
        if line.startswith('//'):
            continue
        elif line.startswith('(') and line.endswith(')'):
            line = line.lstrip('(').rstrip(')')
            fields = line.split()
            key = fields[0]
            if key in mappers:
                out[key] = list(map(mappers[key], fields[1:]))
            else:
                out[key] = ' '.join(fields[1:])
    return out

class BSplineField(DisplacementField):
    """Cubic B-spline 3d field.
    """
    
    @staticmethod
    @lru_cache
    def bspline(u: torch.Tensor, i: int) -> torch.Tensor:
        """B-spline functions.

        Using lru_cache to speed up the computation if 
        the same u and i are used multiple times.

        Args:
            u (torch.Tensor): coordinate in domain
            i (int): index of the B-spline. One of {0,1,2,3}

        Returns:
            torch.Tensor: B-spline weight
        """
        if i == 0:
            return (1 - u)**3 / 6
        elif i == 1:
            return (3*u**3 - 6*u**2 + 4) / 6
        elif i == 2:
            return (-3*u**3 + 3*u**2 + 3*u + 1) / 6
        elif i == 3:
            return u**3 / 6

    def __init__(
            self, 
            phi_x: Union[torch.Tensor, np.ndarray], 
<<<<<<< HEAD
=======
            support_outside: bool = False,
>>>>>>> d66faeb6
            **kwargs
    ) -> None:
        """Set up the B-spline field.

        Args:
            phi_x (Union[torch.Tensor, np.ndarray]): degrees of freedom 
                of the B-spline field in order [dim, nx, ny, nz]
<<<<<<< HEAD
            origin (tuple, optional): coordinates of the first control point. 
                Defaults to (-1,-1,-1).
            spacing (tuple, optional): spacing between control points 
                along each dimension. Defaults to (1,1,1).
=======
            support_outside (bool, optional): whether to provide support
                for locations outside the control points. Defaults to False.
>>>>>>> d66faeb6
        """
        super().__init__()
        if 'class' in kwargs:
            assert kwargs['class'] == 'BSplineField'
        assert phi_x.ndim == 4
        if isinstance(phi_x, np.ndarray):
            phi_x = torch.tensor(phi_x, dtype=torch.float32)
        self.phi_x = phi_x
        _,nx,ny,nz = phi_x.shape
        self.grid_size = np.array([nx, ny, nz])
        # provide support for range -1 to 1 along each dimension
        self.spacing = 2 / (self.grid_size - 3)
        self.origin = -1 - self.spacing
<<<<<<< HEAD

        # in real coordinates
        if ('GridOrigin' in kwargs) and ('GridSpacing' in kwargs) and ('GridSize' in kwargs):
            self.real_spacing = np.array(kwargs['GridSpacing'])
            self.real_size = np.array(kwargs['GridSize'])
            assert np.allclose(self.real_size, self.grid_size)
            self.real_origin = np.array(kwargs['GridOrigin'])
            # downscale displacements accordingly
            scale_factor = self.spacing / self.real_spacing
            self.phi_x *= scale_factor.reshape(3,1,1,1)

    def __repr__(self) -> str:
        f = self
        return f"BSplineField(phi_x={f.phi_x.shape}, origin={f.origin}, spacing={f.spacing})\nfull support on {f.origin + f.spacing} to {f.origin + f.spacing*(f.grid_size-2)}\n"

    def displacement(
            self, 
            x: torch.Tensor, y: torch.Tensor, z: torch.Tensor, 
            i: int, 
            **kwargs
    ) -> torch.Tensor:
        """Displacement at points x,y,z in the direction i.

        We implement support for locations beyond control points.

        Args:
            x (torch.Tensor): x-coordinates. Can be 1d or meshgrid.
            y (torch.Tensor): y-coordinates. -"-
            z (torch.Tensor): z-coordinates. -"-
            i (int): index of the displacement direction. (x=0, y=1, z=2)

        Returns:
            torch.Tensor: displacement
        """
=======
        self.support_outside = support_outside

        # These are parameters from the transform file. Sometimes useful for plotting.
        self.paramsFromFile = kwargs 

        # in real coordinates
        if ('GridOrigin' in kwargs) and ('GridSpacing' in kwargs) and ('GridSize' in kwargs):
            self.real_spacing = np.array(kwargs['GridSpacing'])
            self.real_size = np.array(kwargs['GridSize'])
            assert np.allclose(self.real_size, self.grid_size)
            self.real_origin = np.array(kwargs['GridOrigin'])
            # downscale displacements accordingly
            scale_factor = self.spacing / self.real_spacing
            self.phi_x *= scale_factor.reshape(3,1,1,1)

    def __repr__(self) -> str:
        f = self
        return f"BSplineField(phi_x={f.phi_x.shape}, origin={f.origin}, spacing={f.spacing})\nfull support on {f.origin + f.spacing} to {f.origin + f.spacing*(f.grid_size-2)}\n"

    def displacement(
            self, 
            x: Union[torch.Tensor, np.ndarray],
            y: Union[torch.Tensor, np.ndarray],
            z: Union[torch.Tensor, np.ndarray],
            i: int, 
            **kwargs
    ) -> torch.Tensor:
        """Displacement at points x,y,z in the direction i.

        We implement support for locations beyond control points.

        Args:
            x (Union[torch.Tensor, np.ndarray]): x-coordinates. Can be 1d or meshgrid.
            y (Union[torch.Tensor, np.ndarray]): y-coordinates. -"-
            z (Union[torch.Tensor, np.ndarray]): z-coordinates. -"-
            i (int): index of the displacement direction. (x=0, y=1, z=2)

        Returns:
            torch.Tensor: displacement
        """
        x = torch.Tensor(x)
        y = torch.Tensor(y)
        z = torch.Tensor(z)
        
>>>>>>> d66faeb6
        dx, dy, dz = self.spacing
        u = (x - self.origin[0] - dx)/dx
        v = (y - self.origin[1] - dy)/dy
        w = (z - self.origin[2] - dz)/dz
        ix = torch.floor(u).long()
        iy = torch.floor(v).long()
        iz = torch.floor(w).long()
<<<<<<< HEAD
=======
        if not self.support_outside:
            ix_nan = (ix < 0) | (ix >= self.grid_size[0]-3)
            iy_nan = (iy < 0) | (iy >= self.grid_size[1]-3)
            iz_nan = (iz < 0) | (iz >= self.grid_size[2]-3)
>>>>>>> d66faeb6
        u = u - ix
        v = v - iy
        w = w - iz
        T = torch.zeros_like(x, dtype=torch.float32)
        for l in range(4):
            ix_loc = torch.clamp(ix + l, 0, self.grid_size[0]-1)
            for m in range(4):
                iy_loc = torch.clamp(iy + m, 0, self.grid_size[1]-1)
                for n in range(4):
                    iz_loc = torch.clamp(iz + n, 0, self.grid_size[2]-1)
                    T += self.bspline(u, l) * self.bspline(v, m) * self.bspline(w, n) * self.phi_x[i, ix_loc, iy_loc, iz_loc]
<<<<<<< HEAD
=======
        if not self.support_outside:
            T[ix_nan | iy_nan | iz_nan] = torch.nan
>>>>>>> d66faeb6
        return T
    
    def real_displacement(
            self,
            x: torch.Tensor, y: torch.Tensor, z: torch.Tensor,
            i: int,
            **kwargs
    ) -> torch.Tensor:
        """Return displacements in real coordinates.

        Unlike the displacement method (which assumes volumes go between -1 and 1),
        this takes into account the real extent of the volume from elastix.

        Args:
            x (torch.Tensor): x-coordinates. Can be 1d or meshgrid.
            y (torch.Tensor): y-coordinates. -"-
            z (torch.Tensor): z-coordinates. -"-
            i (int): index of the displacement direction. (x=0, y=1, z=2)

        Returns:
            torch.Tensor: displacement
        """
        # handle 1 element spline using clip
        size = np.clip(self.real_size-1, 1, a_max=None)*self.real_spacing # in physical coords
        slope = self.spacing / self.real_spacing
        intercept = - (1+self.spacing) * (1 + 2*self.real_origin / size)
        return 1/slope[i] * self.displacement(
            x*slope[0] + intercept[0],
            y*slope[1] + intercept[1],
            z*slope[2] + intercept[2],
            i
        )

    @staticmethod
    def from_transform_file(
        path: Union[str, Path], units_multiplier: float = 1.0
    ) -> "BSplineField":
        """Load B-spline field from transform file.

        The transform file is deemed to follow the transformix convention.
        Importantly, the degrees of freedom of the b-splines are saved in
        order: [dim, nz, ny, nx]. We convert to order [dim, nx, ny, nz].

        Args:
            path (Union[str, Path]): path to transform file
            units_multiplier (float, optional): number by which to scale 
                length units - e.g. to go from mm to um, use 1000.
                Defaults to 1.0.

        Returns:
            BSplineField
        """
        params = load_bspline_params(path, units_multiplier)
        nx, ny, nz = params['GridSize']
        phi_x = np.array(params['TransformParameters']).reshape(3, nz, ny, nx)
        phi_x = phi_x.swapaxes(1,3)
        return BSplineField(phi_x, **params)
    
    @staticmethod
    def from_dict(d: Dict) -> "BSplineField":
        """Load field from dictionary.

        Our convention is to save b-spline dof in order [dim, nx, ny, nz].

        Args:
            d (Dict): dictionary with field parameters

        Returns:
            BSplineField
        """
        phi_x = np.array(d['phi_x']).reshape(3, *d['grid_size'])
        kwargs = {key:val for key,val in d.items() if key not in ['phi_x']}
        kwargs['phi_x'] = phi_x
        return BSplineField(**kwargs)
    
    def to_dict(self) -> Dict:
        return {
            "class": "BSplineField",
            "phi_x": self.phi_x.flatten().tolist(),
            "grid_size": self.grid_size,
            "origin": self.origin,
            "spacing": self.spacing
        }

class _BSplineField1d:
    """1D B-spline field used for prototyping
    """
    @staticmethod
    def bspline(u, i):
        if i == 0:
            return (1 - u)**3 / 6
        elif i == 1:
            return (3*u**3 - 6*u**2 + 4) / 6
        elif i == 2:
            return (-3*u**3 + 3*u**2 + 3*u + 1) / 6
        elif i == 3:
            return u**3 / 6
        
<<<<<<< HEAD
    def __init__(self, phi_x: np.ndarray) -> None:
=======
    def __init__(self, phi_x: np.ndarray, support_outside: bool = False) -> None:
>>>>>>> d66faeb6
        if not isinstance(phi_x, np.ndarray):
            phi_x = np.array(phi_x)
        assert phi_x.ndim == 1
        assert phi_x.shape[0] > 3
        self.phi_x = phi_x
        # provide support over -1 to 1
        self.dx = 2/(len(phi_x)-3)
        self.origin = -1 - self.dx
<<<<<<< HEAD
=======
        self.support_outside = support_outside
>>>>>>> d66faeb6

    def displacement(self, _t: np.ndarray) -> np.ndarray:
        # # support on -1 to 1
        # _t = 0.5 * (1+_t)*(self.phi_x.shape[0]-3) * self.dx
        assert _t.ndim == 1
        t = _t - self.origin - self.dx
        x = np.zeros_like(t)
        indices = np.floor(t/self.dx).astype(int)        
        if not self.support_outside:
            invalid = (indices < 0) | (indices >= len(self.phi_x)-3)
            valid = ~invalid
            x[invalid] = np.nan
        else:
            valid = np.ones_like(indices, dtype=bool)

        for i in range(4):
            inds_loc = indices[valid] + i
            if self.support_outside:
                inds_loc = np.clip(inds_loc, 0, len(self.phi_x)-1) # support outside the domain
            x[valid] += self.bspline(t[valid]/self.dx - indices[valid], i) * self.phi_x[inds_loc]

        return x<|MERGE_RESOLUTION|>--- conflicted
+++ resolved
@@ -61,10 +61,7 @@
     def __init__(
             self, 
             phi_x: Union[torch.Tensor, np.ndarray], 
-<<<<<<< HEAD
-=======
             support_outside: bool = False,
->>>>>>> d66faeb6
             **kwargs
     ) -> None:
         """Set up the B-spline field.
@@ -72,15 +69,8 @@
         Args:
             phi_x (Union[torch.Tensor, np.ndarray]): degrees of freedom 
                 of the B-spline field in order [dim, nx, ny, nz]
-<<<<<<< HEAD
-            origin (tuple, optional): coordinates of the first control point. 
-                Defaults to (-1,-1,-1).
-            spacing (tuple, optional): spacing between control points 
-                along each dimension. Defaults to (1,1,1).
-=======
             support_outside (bool, optional): whether to provide support
                 for locations outside the control points. Defaults to False.
->>>>>>> d66faeb6
         """
         super().__init__()
         if 'class' in kwargs:
@@ -94,7 +84,10 @@
         # provide support for range -1 to 1 along each dimension
         self.spacing = 2 / (self.grid_size - 3)
         self.origin = -1 - self.spacing
-<<<<<<< HEAD
+        self.support_outside = support_outside
+
+        # These are parameters from the transform file. Sometimes useful for plotting.
+        self.paramsFromFile = kwargs 
 
         # in real coordinates
         if ('GridOrigin' in kwargs) and ('GridSpacing' in kwargs) and ('GridSize' in kwargs):
@@ -112,45 +105,6 @@
 
     def displacement(
             self, 
-            x: torch.Tensor, y: torch.Tensor, z: torch.Tensor, 
-            i: int, 
-            **kwargs
-    ) -> torch.Tensor:
-        """Displacement at points x,y,z in the direction i.
-
-        We implement support for locations beyond control points.
-
-        Args:
-            x (torch.Tensor): x-coordinates. Can be 1d or meshgrid.
-            y (torch.Tensor): y-coordinates. -"-
-            z (torch.Tensor): z-coordinates. -"-
-            i (int): index of the displacement direction. (x=0, y=1, z=2)
-
-        Returns:
-            torch.Tensor: displacement
-        """
-=======
-        self.support_outside = support_outside
-
-        # These are parameters from the transform file. Sometimes useful for plotting.
-        self.paramsFromFile = kwargs 
-
-        # in real coordinates
-        if ('GridOrigin' in kwargs) and ('GridSpacing' in kwargs) and ('GridSize' in kwargs):
-            self.real_spacing = np.array(kwargs['GridSpacing'])
-            self.real_size = np.array(kwargs['GridSize'])
-            assert np.allclose(self.real_size, self.grid_size)
-            self.real_origin = np.array(kwargs['GridOrigin'])
-            # downscale displacements accordingly
-            scale_factor = self.spacing / self.real_spacing
-            self.phi_x *= scale_factor.reshape(3,1,1,1)
-
-    def __repr__(self) -> str:
-        f = self
-        return f"BSplineField(phi_x={f.phi_x.shape}, origin={f.origin}, spacing={f.spacing})\nfull support on {f.origin + f.spacing} to {f.origin + f.spacing*(f.grid_size-2)}\n"
-
-    def displacement(
-            self, 
             x: Union[torch.Tensor, np.ndarray],
             y: Union[torch.Tensor, np.ndarray],
             z: Union[torch.Tensor, np.ndarray],
@@ -174,7 +128,6 @@
         y = torch.Tensor(y)
         z = torch.Tensor(z)
         
->>>>>>> d66faeb6
         dx, dy, dz = self.spacing
         u = (x - self.origin[0] - dx)/dx
         v = (y - self.origin[1] - dy)/dy
@@ -182,13 +135,10 @@
         ix = torch.floor(u).long()
         iy = torch.floor(v).long()
         iz = torch.floor(w).long()
-<<<<<<< HEAD
-=======
         if not self.support_outside:
             ix_nan = (ix < 0) | (ix >= self.grid_size[0]-3)
             iy_nan = (iy < 0) | (iy >= self.grid_size[1]-3)
             iz_nan = (iz < 0) | (iz >= self.grid_size[2]-3)
->>>>>>> d66faeb6
         u = u - ix
         v = v - iy
         w = w - iz
@@ -200,11 +150,8 @@
                 for n in range(4):
                     iz_loc = torch.clamp(iz + n, 0, self.grid_size[2]-1)
                     T += self.bspline(u, l) * self.bspline(v, m) * self.bspline(w, n) * self.phi_x[i, ix_loc, iy_loc, iz_loc]
-<<<<<<< HEAD
-=======
         if not self.support_outside:
             T[ix_nan | iy_nan | iz_nan] = torch.nan
->>>>>>> d66faeb6
         return T
     
     def real_displacement(
@@ -303,11 +250,7 @@
         elif i == 3:
             return u**3 / 6
         
-<<<<<<< HEAD
-    def __init__(self, phi_x: np.ndarray) -> None:
-=======
     def __init__(self, phi_x: np.ndarray, support_outside: bool = False) -> None:
->>>>>>> d66faeb6
         if not isinstance(phi_x, np.ndarray):
             phi_x = np.array(phi_x)
         assert phi_x.ndim == 1
@@ -316,10 +259,7 @@
         # provide support over -1 to 1
         self.dx = 2/(len(phi_x)-3)
         self.origin = -1 - self.dx
-<<<<<<< HEAD
-=======
         self.support_outside = support_outside
->>>>>>> d66faeb6
 
     def displacement(self, _t: np.ndarray) -> np.ndarray:
         # # support on -1 to 1
