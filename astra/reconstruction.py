from typing import Tuple, Literal, Optional
from pathlib import Path

import astra
import numpy as np
import matplotlib.pyplot as plt
import cv2 as cv
import tyro

from utils import load_xtekct, load_angles, load_images, PrintTableMetrics

def main(
        input_folder: Path,
        output_folder: Path,
        Lscale: int = 20,
        image_downscale: float = 1.0,
<<<<<<< HEAD
=======
        target_resolution: Tuple[int,int,int] = (500,500,500),
        steps_per_epoch: int = 10,
        max_epochs: int = 10,
        algorithm: Optional[Literal['SIRT3D_CUDA','CGLS3D_CUDA']] = 'SIRT3D_CUDA',
        gpu_index: int = 0,
>>>>>>> 2d152b3b
):
    output_folder.mkdir(parents=True, exist_ok=True)
    proj_data, image_indices = load_images(input_folder, image_downscale)
    print(proj_data.shape)
    
    data = load_xtekct(input_folder)
    xtekct = data['XTekCT']
    angle_map = load_angles(input_folder)
    
    vol_geom = astra.create_vol_geom(*target_resolution)

    angle_arr = np.array([angle_map[i] for i in image_indices]) * np.pi/180

    proj_geom = {
        'type':'cone',
        'DetectorSpacingX':xtekct['DetectorPixelSizeX']*image_downscale*Lscale, # L
        'DetectorSpacingY':xtekct['DetectorPixelSizeY']*image_downscale*Lscale, # L
        'DetectorRowCount':int(xtekct['DetectorPixelsX']/image_downscale), # -
        'DetectorColCount':int(xtekct['DetectorPixelsY']/image_downscale), # -
        'ProjectionAngles':angle_arr, # - 
        'DistanceOriginSource':xtekct['SrcToObject']*Lscale, # L
        'DistanceOriginDetector':(xtekct['SrcToDetector']-xtekct['SrcToObject'])*Lscale # L
    }

    # Create empty volume
    cube = np.zeros((vol_geom['GridSliceCount'], vol_geom['GridRowCount'], vol_geom['GridColCount'])) # todo check row col order
  
    # Create projection data from this
    proj_id = astra.create_sino3d_gpu(cube, proj_geom, vol_geom, returnData=False)
    astra.data3d.store(proj_id, proj_data)

    # Display a single projection image
    plt.figure(1)
    plt.imshow(proj_data[:,0,:], cmap='gray')
    plt.savefig(output_folder/'projection.png')
    plt.close()

    # Create a data object for the reconstruction
    rec_id = astra.data3d.create('-vol', vol_geom)

    # Set up the parameters for a reconstruction algorithm using the GPU
    cfg = astra.astra_dict(algorithm)
    cfg['ReconstructionDataId'] = rec_id
    cfg['ProjectionDataId'] = proj_id
    cfg['option'] = {'GPUindex': gpu_index}

    # Create the algorithm object from the configuration structure
    alg_id = astra.algorithm.create(cfg)

    # Run the algorithm
    print(f'Running {max_epochs*steps_per_epoch} iterations')
    t = PrintTableMetrics(['Iteration', 'Error'], max_iter=max_epochs*steps_per_epoch)
    residual_error = np.zeros(max_epochs)
    for i in range(max_epochs):
        # Run a single iteration
        astra.algorithm.run(alg_id, steps_per_epoch)
        residual_error[i] = astra.algorithm.get_res_norm(alg_id)
        t.update({'Iteration': i*steps_per_epoch, 'Error': residual_error[i]})

    # Get the result and save
    rec = astra.data3d.get(rec_id)
    np.save(output_folder/f'reconstruction_{residual_error[-1]:.1f}.npy', rec)

    plt.figure(2)
<<<<<<< HEAD
    plt.imshow(rec[:,:,256])
    plt.savefig(output_folder/f'reconstruction_{residual_error[-1]:.1f}.png')
    plt.close()

    plt.figure(4)
    plt.plot(residual_error)
    plt.savefig(output_folder/f'residual_error.png')
    plt.close()
=======
    plt.imshow(rec[:,:,vol_geom['GridColCount']//2])
    plt.savefig(output_folder/'slice.png')
    plt.close()


    plt.figure(4)
    plt.plot(residual_error)
    plt.savefig(output_folder/'error.png')
    plt.close()

>>>>>>> 2d152b3b

    out_dir = output_folder/Path('./slices')
    out_dir.mkdir(exist_ok=True, parents=True)
    for i in range(0,rec.shape[2],rec.shape[2]//64):
        cv.imwrite(str(out_dir/f'slice_{i:03d}.png'), ((rec[:,:,i]-rec.min()) / (rec.max()-rec.min())*255).astype(np.uint8))

    # Clean up. Note that GPU memory is tied up in the algorithm object,
    # and main RAM in the data objects.
    astra.algorithm.delete(alg_id)
    astra.data3d.delete(rec_id)
    astra.data3d.delete(proj_id)


if __name__ == '__main__':
    tyro.cli(main)<|MERGE_RESOLUTION|>--- conflicted
+++ resolved
@@ -14,14 +14,11 @@
         output_folder: Path,
         Lscale: int = 20,
         image_downscale: float = 1.0,
-<<<<<<< HEAD
-=======
         target_resolution: Tuple[int,int,int] = (500,500,500),
         steps_per_epoch: int = 10,
         max_epochs: int = 10,
         algorithm: Optional[Literal['SIRT3D_CUDA','CGLS3D_CUDA']] = 'SIRT3D_CUDA',
         gpu_index: int = 0,
->>>>>>> 2d152b3b
 ):
     output_folder.mkdir(parents=True, exist_ok=True)
     proj_data, image_indices = load_images(input_folder, image_downscale)
@@ -86,16 +83,6 @@
     np.save(output_folder/f'reconstruction_{residual_error[-1]:.1f}.npy', rec)
 
     plt.figure(2)
-<<<<<<< HEAD
-    plt.imshow(rec[:,:,256])
-    plt.savefig(output_folder/f'reconstruction_{residual_error[-1]:.1f}.png')
-    plt.close()
-
-    plt.figure(4)
-    plt.plot(residual_error)
-    plt.savefig(output_folder/f'residual_error.png')
-    plt.close()
-=======
     plt.imshow(rec[:,:,vol_geom['GridColCount']//2])
     plt.savefig(output_folder/'slice.png')
     plt.close()
@@ -106,7 +93,6 @@
     plt.savefig(output_folder/'error.png')
     plt.close()
 
->>>>>>> 2d152b3b
 
     out_dir = output_folder/Path('./slices')
     out_dir.mkdir(exist_ok=True, parents=True)
